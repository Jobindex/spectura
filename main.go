package main

import (
<<<<<<< HEAD
=======
	"bytes"
>>>>>>> 830b63f5
	"crypto/hmac"
	"crypto/sha1"
	"encoding/hex"
	"errors"
	"fmt"
	"log"
	"math/rand"
	"net/http"
	"net/url"
	"os"
	"strconv"
	"time"
)

const (
	port           = 19165
	screenshotPath = "/api/spectura/v0/screenshot"
	infoPath       = "/api/spectura/v0/info"
)

var (
	decapURL          string
	maxImageSize      int
	signingKey        string
	signingSecret     string
	signingUniqueName string
	useSignatures     bool
	bgRateLimitTime   time.Duration
)

var cache Cache

func main() {
	rand.Seed(time.Now().UnixNano())

	cacheTTLString, _ := getenv("CACHE_TTL", "48h")
	cacheTTL, err := time.ParseDuration(cacheTTLString)
	if err != nil {
		log.Fatalf(`CACHE_TTL must be a valid duration such as "12h": %s\n`, err)
	}

	bgRateLimitTimeString, _ := getenv("BG_RATE_LIMIT_TIME", "3h")
	bgRateLimitTime, err = time.ParseDuration(bgRateLimitTimeString)
	if err != nil {
		log.Fatalf(`BG_RATE_LIMIT_TIME must be a valid duration such as "3h": %s\n`, err)
	}

	maxImageSizeString, _ := getenv("MAX_IMAGE_SIZE_MIB", "20")
	maxImageSizeMiB, err := strconv.Atoi(maxImageSizeString)
	if err != nil {
		log.Fatalf("MAX_IMAGE_SIZE_MIB must be a number: %s \n", err)
	}
	const bytesInMiB = 1 << 20
	maxImageSize = bytesInMiB * maxImageSizeMiB

	decapURL, err = getenv("DECAP_URL", "http://localhost:4531")
	if err != nil {
		log.Fatal(err)
	}
	useSignaturesString, _ := getenv("USE_SIGNATURES", "true")
	if useSignaturesString == "true" {
		useSignatures = true
		signingSecret, err = getenv("SIGNING_SECRET")
		if err != nil {
			log.Fatalf("%s (alternatively set USE_SIGNATURES=false)", err)
		}
		signingKey, err = getenv("SIGNING_KEY")
		if err != nil {
			log.Fatalf("%s (alternatively set USE_SIGNATURES=false)", err)
		}
		signingUniqueName, _ = getenv("SIGNING_UNIQUE_NAME", "jix_spectura")
	} else {
		useSignatures = false
	}

	cache.Init(cacheTTL)
	if err = loadImageConf(); err != nil {
		log.Fatalf(`Couldn't load image configuration from "%s": %s`, imageConfPath, err)
	}

	http.HandleFunc("/", http.NotFound)
	http.Handle(screenshotPath, http.HandlerFunc(screenshotHandler))
	http.Handle(infoPath, http.HandlerFunc(infoHandler))

	fmt.Fprintf(os.Stderr,
		"%s spectura is listening on http://localhost:%d%s\n",
		time.Now().Format("[15:04:05]"), port, screenshotPath,
	)
	log.Fatal(http.ListenAndServe(fmt.Sprintf(":%d", port), nil))
}

func getenv(key string, fallback ...string) (string, error) {
	value := os.Getenv(key)
	if value != "" {
		return value, nil
	}
	if len(fallback) > 1 {
		return "", fmt.Errorf("getenv only takes 1 or 2 parameters")
	}
	if len(fallback) == 1 {
		return fallback[0], nil
	}
	return "", fmt.Errorf("missing environment variable %s", key)
}

// Check a JIX::UrlSignature hash signature
func checkSignature(url string, signature string, expire string) bool {
	h := hmac.New(sha1.New, []byte(signingKey))
	h.Write([]byte(signingUniqueName + ":" + url + expire + signingSecret))
	signatureShouldBe := hex.EncodeToString(h.Sum(nil))
	return signature == signatureShouldBe
}

func screenshotHandler(w http.ResponseWriter, req *http.Request) {
	query := req.URL.Query()
	rawURL := query.Get("url")
	if rawURL == "" {
		http.Error(w, `Query param "url" must be present`, http.StatusBadRequest)
		return
	}
	signature := query.Get("s")
	if useSignatures && signature == "" {
		http.Error(w, `Query param "s" must be present`, http.StatusBadRequest)
		return
	}

	expireRaw := query.Get("expire")
	var expire int64
	// Conditions where expire is left as 0, are handled after signature check.
	if expireRaw != "" {
		var err error
		expire, err = strconv.ParseInt(expireRaw, 10, 64)
		if err != nil {
			http.Error(w, `Query param "expire" must be a number`, http.StatusBadRequest)
			return
		}
	}

	targetURL, err := url.Parse(rawURL)
	if err != nil {
		http.Error(w, err.Error(), http.StatusBadRequest)
		return
	}

	if useSignatures && !checkSignature(targetURL.String(), signature, expireRaw) {
		http.Error(w, "Signature check failed", http.StatusBadRequest)
		return
	}

	if expire == 0 || time.Now().After(time.Unix(expire, 0)) {
		// Redirect to fallback image
		http.Redirect(w, req, fallbackImageURL, http.StatusFound)
		return
	}

	if query.Get("nocrop") != "" && !useSignatures {
		fmt.Fprintln(os.Stderr, "nocrop")

		entry := CacheEntry{URL: targetURL}
		err = entry.fetchAndCropImage(false, true)
		if err != nil {
			msg := fmt.Sprintf("nocrop fail: %s", err)
			http.Error(w, msg, http.StatusInternalServerError)
			return
		}
		w.Header().Set("Content-Type", "image/png")
		w.Write(entry.Image)
		return
	}

	entry := cache.Read(targetURL.String())

	if query.Get("bg") != "" {
		if entry.IsEmpty() {
			entry.URL = targetURL
			entry.Signature = signature
		} else {
			elapsed := time.Since(entry.LastUpdated)
			if elapsed < bgRateLimitTime {
				msg := fmt.Sprintf("%s since last background request", elapsed)
				http.Error(w, msg, http.StatusTooManyRequests)
				return
			}
		}

		// Update timestamp in cache, so repeated queries are rejected
		// while the initial query is still being processed.
		entry.LastUpdated = time.Now()
		cache.Write(entry)

		cache.RefreshEntry(entry)
		return
	}

	if entry.IsEmpty() {
		entry.Expire = time.Unix(expire, 0)
		entry.Signature = signature
		entry.URL = targetURL
		err = entry.fetchAndCropImage(false, false)
		switch {
		case err == nil:
			cache.Write(entry)
		case errors.Is(err, croppingError) || errors.Is(err, decapInternalError):
			cache.Write(entry)
			entry = cache.Read(entry.URL.String())
		default:
			http.Error(w, err.Error(), http.StatusInternalServerError)
			return
		}
		cache.RefreshEntry(entry)
	}
	w.Header().Set("Content-Type", "image/png")
	w.Write(entry.Image)
}<|MERGE_RESOLUTION|>--- conflicted
+++ resolved
@@ -1,10 +1,6 @@
 package main
 
 import (
-<<<<<<< HEAD
-=======
-	"bytes"
->>>>>>> 830b63f5
 	"crypto/hmac"
 	"crypto/sha1"
 	"encoding/hex"
@@ -202,7 +198,7 @@
 	if entry.IsEmpty() {
 		entry.Expire = time.Unix(expire, 0)
 		entry.Signature = signature
-		entry.URL = targetURL
+		entry.URL = targetURL.String()
 		err = entry.fetchAndCropImage(false, false)
 		switch {
 		case err == nil:
